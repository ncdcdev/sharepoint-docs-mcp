--- conflicted
+++ resolved
@@ -188,30 +188,6 @@
 
 **6. Authentication Flow**
 
-<<<<<<< HEAD
-OAuth authentication in this MCP server is handled through **FastMCP's OIDCProxy**, which implements a secure two-layer authentication:
-
-1. **Layer 1 - MCP Client Authentication**:
-   - MCP client (e.g., Claude Desktop, MCP Inspector) authenticates with the FastMCP server
-   - FastMCP proxy authenticates the user with Microsoft Entra ID
-   - Uses PKCE (Proof Key for Code Exchange) for security without client secrets on the client side
-
-2. **Layer 2 - SharePoint API Access**:
-   - The authenticated user's token is used to access SharePoint APIs on their behalf
-   - User's delegated permissions are used (AllSites.Read/Write)
-
-**Security Features**:
-- PKCE (Proof Key for Code Exchange) ensures tokens cannot be intercepted
-- Client secrets are only stored on the server side (`.env` file)
-- Token validation trusts Azure AD's OAuth flow (no additional JWT verification required for SharePoint tokens)
-
-**Important Notes**:
-- Authentication is performed through the MCP client's OAuth flow with Azure AD
-- The MCP client opens a browser for user authentication (certificate mode does not require browser authentication)
-- Tokens are managed and validated by FastMCP (using custom SharePointTokenVerifier)
-- The server uses the `/auth/callback` endpoint (FastMCP standard) for OAuth callbacks
-- MCP clients can use dynamic ports (e.g., http://localhost:6274/oauth/callback) as FastMCP accepts wildcard localhost URIs
-=======
 OAuth authentication in this MCP server supports two token acquisition methods:
 
 **Method 1: FastMCP OAuth Flow (Recommended)**
@@ -254,7 +230,6 @@
 **Note**: Standard MCP clients (Claude Desktop, etc.) use stdio transport and cannot use this method. Use Method 1 (FastMCP OAuth Flow) for standard MCP clients.
 
 **Security Consideration**: Ensure your token has the required SharePoint scopes (`https://<tenant>.sharepoint.com/.default`) and manage token validity/refresh yourself.
->>>>>>> 667485d8
 
 ## Tool Description Customization
 
